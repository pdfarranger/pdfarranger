--- conflicted
+++ resolved
@@ -1850,11 +1850,7 @@
                     else:
                         self.iconview.select_path(row.path)
             elif selectoption == 'RANGE':
-<<<<<<< HEAD
-                self.range_select_dialog(_action, option, _unknown)
-=======
                 self.range_select_dialog()
->>>>>>> e26845b2
         self.iv_selection_changed_event()
 
     @staticmethod
@@ -2547,11 +2543,7 @@
         self.update_max_zoom_level()
         GObject.idle_add(self.render)
 
-<<<<<<< HEAD
-    def range_select_dialog(self, _action, _parameter, _unknown):
-=======
     def range_select_dialog(self):
->>>>>>> e26845b2
         """Opens a dialog box to range select"""
         model = self.iconview.get_model()
         diag = pageutils.RangeSelectDialog(self.window)
